<html>

<head>
  <script src="./dist/esbuild/tensor-diagrams.js"></script>
  <link rel='stylesheet' href='./src/diagram.css'>
</head>

<body>
  <div id="firstcontainer" class="equation">
    <div class="eq-diagram">
    </div>
    <div class="eq-elem"> = ∑_ij</div>
    <div class="eq-elem tensor-eq-x">x_i</div>
    <div class="eq-elem tensor-eq-A">A_ij</div>
    <div class="eq-elem tensor-eq-B">B_jk</div>
  </div>
  <div id="simpler" class="equation"></div>
  <div id="simpler-formula" class="equation"></div>
  <div id="trAB" class="equation"></div>
<<<<<<< HEAD
  <div id="tensorLabel" class="equation"></div>
=======
  <div id="implicitdots" class="equation"></div>
>>>>>>> 8c9f7354
  <script>
    const tensors = [
      TensorDiagram.createTensor(0, 0, "x", [
        { pos: "right", name: "i", showLabel: true },
      ]),
      TensorDiagram.createTensor(1, 0, "A", [
        { pos: "left", name: "i", showLabel: true },
        { pos: "right", name: "j", showLabel: true }
      ]),
      TensorDiagram.createTensor(2, 0, "B", [
        { pos: "left", name: "j", showLabel: true },
        { pos: "right", name: "k", showLabel: true }
      ]),
    ];

    const contractions = [
      { source: 0, target: 1, name: "i" },
      { source: 1, target: 2, name: "j" },
    ];

    const diagram = new TensorDiagram(tensors, contractions, []);
    diagram.setSize(220, 120).draw("#firstcontainer", false);

    TensorDiagram.new()
      .addTensor("x", "start", [], ["i"])
      .addTensor("A", "right", ["i"], ["j"])
      .addTensor("B", "right", ["j"], ["k"])
      .addContraction(0, 1, "i")
      .addContraction(1, 2, "j")
      .setSize(220, 120)
      .setColorScheme(['x'], ['red'], 'd3category10')
      .draw("#simpler");

    TensorDiagram.new()
      .addTensor("x", "start", [], ["i"], [], [], { labelPos: 'down' })
      .addTensor("A", "right", ["i"], ["j"], [], [], { showLabel: false, size: 40 })
      .addTensor("B", "right", ["j"], ["k"], [], [], { shape: 'triangleLeft', color: 'white' })
      .addContraction(0, 1, "i")
      .addContraction(1, 2, "j")
      .setSize(220, 120)
      .draw("#simpler-formula", true, [
        { name: "", label: "= ∑_ij" },
        { name: "x", label: "x_i" },
        { name: "A", label: "A_ij" },
        { name: "B", label: "B_jk" },
      ]);

    TensorDiagram.new()
      .addTensor("A", { x: 1, y: 0 }, ["i"], ["j"])
      .addTensor("B", "right", ["j"], ["i"])
      .addContraction(0, 1, "i", "down")
      .addContraction(0, 1, "j")
      .setSize(220, 120)
      .draw("#trAB");

    TensorDiagram.new()
<<<<<<< HEAD
      .addTensor("A", { x: 1, y: 0 }, [], [], [], [], { labelPos: 'up left' })
      .setSize(140, 120)
      .draw("#tensorLabel");
=======
      .addTensor("x", "start", [], ["i"])
      .addTensor("A", "right", ["i"], ["j"])
      .addTensor("B", { x: 3, y: 0 }, ["j"], ["k"])
      .addTensor("C", { x: 2, y: 1 }, [], [], ["j"], ["l"], { labelPos: "left" })
      .addSummation("i")
      .addSummation("j", { x: 2, y: 0 })
      .addSummation("k")
      .setSize(300, 200)
      .draw("#implicitdots");
>>>>>>> 8c9f7354

  </script>
</body>

</html><|MERGE_RESOLUTION|>--- conflicted
+++ resolved
@@ -17,11 +17,8 @@
   <div id="simpler" class="equation"></div>
   <div id="simpler-formula" class="equation"></div>
   <div id="trAB" class="equation"></div>
-<<<<<<< HEAD
   <div id="tensorLabel" class="equation"></div>
-=======
   <div id="implicitdots" class="equation"></div>
->>>>>>> 8c9f7354
   <script>
     const tensors = [
       TensorDiagram.createTensor(0, 0, "x", [
@@ -78,11 +75,11 @@
       .draw("#trAB");
 
     TensorDiagram.new()
-<<<<<<< HEAD
       .addTensor("A", { x: 1, y: 0 }, [], [], [], [], { labelPos: 'up left' })
       .setSize(140, 120)
       .draw("#tensorLabel");
-=======
+
+    TensorDiagram.new()
       .addTensor("x", "start", [], ["i"])
       .addTensor("A", "right", ["i"], ["j"])
       .addTensor("B", { x: 3, y: 0 }, ["j"], ["k"])
@@ -92,7 +89,6 @@
       .addSummation("k")
       .setSize(300, 200)
       .draw("#implicitdots");
->>>>>>> 8c9f7354
 
   </script>
 </body>
